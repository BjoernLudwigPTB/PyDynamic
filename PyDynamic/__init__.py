--- conflicted
+++ resolved
@@ -9,11 +9,7 @@
 from .uncertainty import *
 from .misc import *
 
-<<<<<<< HEAD
-__version__ = "1.3.0beta1"
-=======
-__version__ = "1.2.5"
->>>>>>> 5152d477
+__version__ = "1.3.0beta2"
 
 __all__ = ['LSFIR','LSIIR','LSFIR_unc','LSFIR_uncMC','LSIIR_unc','FreqResp2RealImag',
 		   'GUM_DFT', 'GUM_iDFT', 'DFT_deconv', 'DFT_multiply', 'DFT2AmpPhase', 'AmpPhase2DFT', 'AmpPhase2Time',
