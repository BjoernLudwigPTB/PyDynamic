--- conflicted
+++ resolved
@@ -22,90 +22,9 @@
 from scipy.interpolate import interp1d
 
 
-<<<<<<< HEAD
-def col_hstack(vectors):
-    """Stack 1D arrays horizontally
-
-    From tuple of 1D ndarrays make a 2D ndarray where the tuple
-    elements are as column vectors horizontally stacked
-
-    Parameters
-    ----------
-        vectors : list
-            K 1D-ndarrays of dimension N
-
-    Returns
-    -------
-        matrix : 2D array-like of shape (N,K)
-    
-    """
-
-    if isinstance(vectors, list):
-        col_vectors = map(lambda x: x[:, np.newaxis], vectors)
-    else:
-        raise ValueError("Input must be of type list\n")
-
-    return np.hstack(col_vectors)
-
-
-def find(assertions):
-    """ Find assertions in array
-
-    MATLAB-like determination of occurrence of assertion in an array using the
-    numpy nonzero function
-
-    Parameters
-    ----------
-        assertions : tuple
-            assertions to look for
-
-    Returns
-    -------
-        inds : list
-            indices of assertions
-    """
-    if not isinstance(assertions, tuple):
-        raise ValueError("Input to 'find' needs to be a tuple.")
-
-    inds = np.arange(len(assertions[0]))
-    for assertion in assertions:
-        inds = inds[np.nonzero(assertion[inds])[0]]
-
-    return inds
-
-
-def zerom(shape):
-    """ Generate a numpy.ndarray of zeros of given shape
-
-    Parameters
-    ----------
-        shape : int or tuple of ints
-            Shape of the new array, e.g., `(2, 3)` or `2`.
-
-    Returns
-    -------
-        inds : ndarray
-    """
-    return np.zeros(shape)
-
-
-def stack(elements):
-    def make_matrix(v):
-        if len(v.shape()) > 1:
-            return v
-        else:
-            return v[:, np.newaxis]
-
-    return np.hstack(map(lambda x: make_matrix(x), elements))
-
-
 def print_vec(vector, prec=5, retS=False, vertical=False):
     """
     Print vector (!D array) to the console of return as formatted string
-=======
-def print_vec(vector,prec=5,retS=False,vertical=False):
-    """ Print vector (!D array) to the command line of return as formatted string
->>>>>>> da4832ea
 
     Parameters
     ----------
